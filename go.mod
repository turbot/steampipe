module github.com/turbot/steampipe

go 1.23.2

toolchain go1.24.0

replace (
	github.com/c-bata/go-prompt => github.com/turbot/go-prompt v0.2.6-steampipe.0.0.20221028122246-eb118ec58d50
// github.com/turbot/pipe-fittings/v2 => ../pipe-fittings
//  github.com/turbot/steampipe-plugin-sdk/v5 => ../steampipe-plugin-sdk
)

require (
	github.com/Masterminds/semver/v3 v3.3.1
	github.com/alecthomas/chroma v0.10.0
	github.com/bgentry/speakeasy v0.2.0 // indirect
	github.com/briandowns/spinner v1.23.2
	github.com/c-bata/go-prompt v0.2.6
	github.com/fatih/color v1.18.0
	github.com/fsnotify/fsnotify v1.8.0
	github.com/gertd/go-pluralize v0.2.1
	github.com/go-git/go-git/v5 v5.15.0
	github.com/google/uuid v1.6.0
	github.com/hashicorp/go-hclog v1.6.3
	github.com/hashicorp/go-plugin v1.6.3
	github.com/hashicorp/go-version v1.7.0
	github.com/hashicorp/hcl/v2 v2.23.0
	github.com/jackc/pgconn v1.14.3
	github.com/jackc/pgx/v5 v5.7.3
	github.com/jedib0t/go-pretty/v6 v6.6.7
	github.com/karrick/gows v0.3.0
	github.com/mattn/go-isatty v0.0.20
	github.com/mitchellh/colorstring v0.0.0-20190213212951-d06e56a500db // indirect
	github.com/olekukonko/tablewriter v0.0.5
	github.com/opencontainers/image-spec v1.1.1
	github.com/otiai10/copy v1.14.1
	github.com/pkg/errors v0.9.1
	github.com/sethvargo/go-retry v0.3.0
	github.com/shiena/ansicolor v0.0.0-20230509054315-a9deabde6e02
	github.com/shirou/gopsutil v3.21.11+incompatible
	github.com/spf13/cobra v1.9.1
	github.com/spf13/pflag v1.0.6
	github.com/spf13/viper v1.20.0
	github.com/thediveo/enumflag/v2 v2.0.7
	github.com/turbot/go-kit v1.2.0
	github.com/turbot/pipe-fittings/v2 v2.3.4
	github.com/turbot/steampipe-plugin-sdk/v5 v5.11.5
	github.com/turbot/terraform-components v0.0.0-20250114051614-04b806a9cbed
	github.com/zclconf/go-cty v1.16.2 // indirect
	golang.org/x/exp v0.0.0-20250305212735-054e65f0b394
	golang.org/x/sync v0.13.0
	golang.org/x/text v0.24.0
	google.golang.org/grpc v1.71.0
	google.golang.org/protobuf v1.36.6
)

require (
	cloud.google.com/go v0.120.0 // indirect
	cloud.google.com/go/compute/metadata v0.6.0 // indirect
	cloud.google.com/go/iam v1.4.2 // indirect
	cloud.google.com/go/storage v1.51.0 // indirect
	github.com/AdaLogics/go-fuzz-headers v0.0.0-20240806141605-e8a1dd7889d6 // indirect
	github.com/acarl005/stripansi v0.0.0-20180116102854-5a71ef0e047d // indirect
	github.com/agext/levenshtein v1.2.3 // indirect
	github.com/allegro/bigcache/v3 v3.1.0 // indirect
	github.com/apparentlymart/go-cidr v1.1.0 // indirect
	github.com/apparentlymart/go-textseg/v15 v15.0.0 // indirect
	github.com/aws/aws-sdk-go v1.55.6 // indirect
	github.com/aws/aws-sdk-go-v2 v1.36.3 // indirect
	github.com/aws/aws-sdk-go-v2/config v1.29.9 // indirect
	github.com/aws/aws-sdk-go-v2/credentials v1.17.62 // indirect
	github.com/aws/aws-sdk-go-v2/feature/ec2/imds v1.16.30 // indirect
	github.com/aws/aws-sdk-go-v2/internal/configsources v1.3.34 // indirect
	github.com/aws/aws-sdk-go-v2/internal/endpoints/v2 v2.6.34 // indirect
	github.com/aws/aws-sdk-go-v2/internal/ini v1.8.3 // indirect
	github.com/aws/aws-sdk-go-v2/service/internal/accept-encoding v1.12.3 // indirect
	github.com/aws/aws-sdk-go-v2/service/internal/presigned-url v1.12.15 // indirect
	github.com/aws/aws-sdk-go-v2/service/sso v1.25.1 // indirect
	github.com/aws/aws-sdk-go-v2/service/ssooidc v1.29.1 // indirect
	github.com/aws/aws-sdk-go-v2/service/sts v1.33.17 // indirect
	github.com/aws/smithy-go v1.22.3 // indirect
	github.com/beorn7/perks v1.0.1 // indirect
	github.com/bgentry/go-netrc v0.0.0-20140422174119-9fd32a8b3d3d // indirect
	github.com/btubbs/datetime v0.1.1 // indirect
	github.com/cenkalti/backoff/v4 v4.3.0 // indirect
	github.com/cespare/xxhash/v2 v2.3.0 // indirect
	github.com/containerd/containerd v1.7.27 // indirect
	github.com/containerd/errdefs v1.0.0 // indirect
	github.com/containerd/log v0.1.0 // indirect
	github.com/cyphar/filepath-securejoin v0.4.1 // indirect
	github.com/danwakefield/fnmatch v0.0.0-20160403171240-cbb64ac3d964 // indirect
	github.com/dgraph-io/ristretto v0.2.0 // indirect
	github.com/dlclark/regexp2 v1.11.5 // indirect
	github.com/dustin/go-humanize v1.0.1 // indirect
	github.com/eko/gocache/lib/v4 v4.2.0 // indirect
	github.com/eko/gocache/store/bigcache/v4 v4.2.2 // indirect
	github.com/eko/gocache/store/ristretto/v4 v4.2.2 // indirect
	github.com/felixge/httpsnoop v1.0.4 // indirect
	github.com/gabriel-vasile/mimetype v1.4.8 // indirect
	github.com/ghodss/yaml v1.0.0 // indirect
	github.com/go-git/gcfg v1.5.1-0.20230307220236-3a3c6141e376 // indirect
	github.com/go-git/go-billy/v5 v5.6.2 // indirect
	github.com/go-logr/logr v1.4.2 // indirect
	github.com/go-logr/stdr v1.2.2 // indirect
	github.com/go-ole/go-ole v1.3.0 // indirect
	github.com/go-playground/locales v0.14.1 // indirect
	github.com/go-playground/universal-translator v0.18.1 // indirect
	github.com/go-playground/validator/v10 v10.25.0 // indirect
	github.com/goccy/go-yaml v1.16.0 // indirect
	github.com/golang/groupcache v0.0.0-20241129210726-2c02b8208cf8 // indirect
	github.com/golang/mock v1.6.0 // indirect
	github.com/golang/protobuf v1.5.4 // indirect
	github.com/google/go-cmp v0.7.0 // indirect
	github.com/google/s2a-go v0.1.9 // indirect
	github.com/googleapis/enterprise-certificate-proxy v0.3.6 // indirect
	github.com/googleapis/gax-go/v2 v2.14.1 // indirect
	github.com/grpc-ecosystem/grpc-gateway/v2 v2.26.3 // indirect
	github.com/hashicorp/errwrap v1.1.0 // indirect
	github.com/hashicorp/go-cleanhttp v0.5.2 // indirect
	github.com/hashicorp/go-getter v1.7.8 // indirect
	github.com/hashicorp/go-multierror v1.1.1 // indirect
	github.com/hashicorp/go-safetemp v1.0.0 // indirect
	github.com/hashicorp/go-uuid v1.0.3 // indirect
	github.com/hashicorp/terraform-registry-address v0.2.4 // indirect
	github.com/hashicorp/terraform-svchost v0.1.1 // indirect
	github.com/hashicorp/yamux v0.1.2 // indirect
	github.com/hokaccha/go-prettyjson v0.0.0-20211117102719-0474bc63780f // indirect
	github.com/iancoleman/strcase v0.3.0 // indirect
	github.com/inconshreveable/mousetrap v1.1.0 // indirect
	github.com/jackc/chunkreader/v2 v2.0.1 // indirect
	github.com/jackc/pgio v1.0.0 // indirect
	github.com/jackc/pgpassfile v1.0.0 // indirect
	github.com/jackc/pgproto3/v2 v2.3.3 // indirect
	github.com/jackc/pgservicefile v0.0.0-20240606120523-5a60cdf6a761 // indirect
	github.com/jackc/puddle/v2 v2.2.2 // indirect
	github.com/jbenet/go-context v0.0.0-20150711004518-d14ea06fba99 // indirect
	github.com/jmespath/go-jmespath v0.4.0 // indirect
	github.com/klauspost/compress v1.18.0 // indirect
	github.com/leodido/go-urn v1.4.0 // indirect
	github.com/mattn/go-colorable v0.1.14 // indirect
	github.com/mattn/go-runewidth v0.0.16 // indirect
	github.com/mattn/go-tty v0.0.7 // indirect
	github.com/mitchellh/go-homedir v1.1.0 // indirect
	github.com/mitchellh/go-testing-interface v1.14.1 // indirect
	github.com/mitchellh/go-wordwrap v1.0.1 // indirect
	github.com/mitchellh/mapstructure v1.5.0 // indirect
	github.com/moby/locker v1.0.1 // indirect
	github.com/oklog/run v1.1.0 // indirect
	github.com/opencontainers/go-digest v1.0.0 // indirect
	github.com/pelletier/go-toml/v2 v2.2.3 // indirect
	github.com/pjbgf/sha1cd v0.3.2 // indirect
	github.com/prometheus/client_model v0.6.1 // indirect
	github.com/prometheus/common v0.63.0 // indirect
	github.com/rivo/uniseg v0.4.7 // indirect
	github.com/rs/xid v1.6.0 // indirect
	github.com/sagikazarmark/locafero v0.8.0 // indirect
	github.com/sagikazarmark/slog-shim v0.1.0 // indirect
	github.com/sirupsen/logrus v1.9.3 // indirect
	github.com/sourcegraph/conc v0.3.0 // indirect
	github.com/spf13/afero v1.14.0 // indirect
	github.com/spf13/cast v1.7.1 // indirect
	github.com/stevenle/topsort v0.2.0 // indirect
	github.com/subosito/gotenv v1.6.0 // indirect
	github.com/tklauser/numcpus v0.10.0 // indirect
	github.com/tkrajina/go-reflector v0.5.8 // indirect
	github.com/turbot/pipes-sdk-go v0.12.1 // indirect
	github.com/ulikunitz/xz v0.5.12 // indirect
	github.com/xlab/treeprint v1.2.0 // indirect
	github.com/zclconf/go-cty-yaml v1.1.0 // indirect
	go.opentelemetry.io/contrib/instrumentation/google.golang.org/grpc/otelgrpc v0.60.0 // indirect
	go.opentelemetry.io/contrib/instrumentation/net/http/otelhttp v0.60.0 // indirect
	go.opentelemetry.io/otel v1.35.0 // indirect
	go.opentelemetry.io/otel/exporters/otlp/otlpmetric/otlpmetricgrpc v1.35.0 // indirect
	go.opentelemetry.io/otel/exporters/otlp/otlptrace v1.35.0 // indirect
	go.opentelemetry.io/otel/exporters/otlp/otlptrace/otlptracegrpc v1.35.0 // indirect
	go.opentelemetry.io/otel/metric v1.35.0 // indirect
	go.opentelemetry.io/otel/sdk v1.35.0 // indirect
	go.opentelemetry.io/otel/sdk/metric v1.35.0 // indirect
	go.opentelemetry.io/otel/trace v1.35.0 // indirect
	go.opentelemetry.io/proto/otlp v1.5.0 // indirect
	go.uber.org/multierr v1.11.0 // indirect
	golang.org/x/oauth2 v0.28.0 // indirect
	golang.org/x/sys v0.32.0 // indirect
	golang.org/x/term v0.31.0 // indirect
	golang.org/x/time v0.11.0 // indirect
	golang.org/x/tools v0.31.0 // indirect
	google.golang.org/api v0.227.0 // indirect
	google.golang.org/genproto v0.0.0-20250313205543-e70fdf4c4cb4 // indirect
	google.golang.org/genproto/googleapis/api v0.0.0-20250313205543-e70fdf4c4cb4 // indirect
	google.golang.org/genproto/googleapis/rpc v0.0.0-20250313205543-e70fdf4c4cb4 // indirect
	gopkg.in/warnings.v0 v0.1.2 // indirect
	gopkg.in/yaml.v2 v2.4.0 // indirect
	gopkg.in/yaml.v3 v3.0.1 // indirect
	oras.land/oras-go/v2 v2.5.0 // indirect
	sigs.k8s.io/yaml v1.4.0 // indirect
)

require (
	cel.dev/expr v0.19.2 // indirect
	cloud.google.com/go/auth v0.15.0 // indirect
	cloud.google.com/go/auth/oauth2adapt v0.2.7 // indirect
	cloud.google.com/go/monitoring v1.24.0 // indirect
	github.com/GoogleCloudPlatform/opentelemetry-operations-go/detectors/gcp v1.25.0 // indirect
	github.com/GoogleCloudPlatform/opentelemetry-operations-go/exporter/metric v0.51.0 // indirect
	github.com/GoogleCloudPlatform/opentelemetry-operations-go/internal/resourcemapping v0.51.0 // indirect
	github.com/bmatcuk/doublestar v1.3.4 // indirect
	github.com/cncf/xds/go v0.0.0-20250121191232-2f005788dc42 // indirect
	github.com/containerd/platforms v0.2.1 // indirect
	github.com/envoyproxy/go-control-plane/envoy v1.32.4 // indirect
	github.com/envoyproxy/protoc-gen-validate v1.2.1 // indirect
	github.com/go-viper/mapstructure/v2 v2.2.1 // indirect
	github.com/logrusorgru/aurora v2.0.3+incompatible // indirect
	github.com/munnerz/goautoneg v0.0.0-20191010083416-a7dc8b61c822 // indirect
	github.com/otiai10/mint v1.6.3 // indirect
	github.com/pkg/term v1.1.0 // indirect
	github.com/planetscale/vtprotobuf v0.6.1-0.20240319094008-0393e58bdf10 // indirect
	github.com/prometheus/client_golang v1.21.1 // indirect
	github.com/prometheus/procfs v0.16.0 // indirect
	github.com/tklauser/go-sysconf v0.3.15 // indirect
	github.com/yusufpapurcu/wmi v1.2.4 // indirect
	go.opentelemetry.io/auto/sdk v1.1.0 // indirect
	go.opentelemetry.io/contrib/detectors/gcp v1.34.0 // indirect
	go.uber.org/mock v0.4.0 // indirect
	golang.org/x/crypto v0.37.0 // indirect
	golang.org/x/mod v0.24.0 // indirect
<<<<<<< HEAD
	golang.org/x/net v0.38.0 // indirect
=======
	golang.org/x/net v0.39.0 // indirect
>>>>>>> f742750f
)

require (
	github.com/gosuri/uilive v0.0.4 // indirect
	github.com/gosuri/uiprogress v0.0.1
)<|MERGE_RESOLUTION|>--- conflicted
+++ resolved
@@ -223,11 +223,7 @@
 	go.uber.org/mock v0.4.0 // indirect
 	golang.org/x/crypto v0.37.0 // indirect
 	golang.org/x/mod v0.24.0 // indirect
-<<<<<<< HEAD
-	golang.org/x/net v0.38.0 // indirect
-=======
 	golang.org/x/net v0.39.0 // indirect
->>>>>>> f742750f
 )
 
 require (
