--- conflicted
+++ resolved
@@ -1,6 +1,3 @@
-<<<<<<< HEAD
-## v0.21.3 [2024-01-05]
-=======
 ## v0.21.4 [2024-01-23]
 _Bug fixes_
 * Fixed schema clone function failing if table has an LTREE column. ([#4079](https://github.com/turbot/steampipe/issues/4079))
@@ -11,7 +8,6 @@
 
 
 ## v0.21.3 [2023-12-22]
->>>>>>> f7622b4f
 _Whats new_
 * Allow using pprof on FDW when STEAMPIPE_FDW_PPROF environment variable is set. ([#368](https://github.com/turbot/steampipe-postgres-fdw/issues/368))
 
