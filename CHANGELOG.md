--- conflicted
+++ resolved
@@ -1,4 +1,3 @@
-<<<<<<< HEAD
 ## v0.21.0 [tbd]
 _Whats new_
 * Add HCL support for defining rate limiters, with filewatching as per connection config. ([#3746](https://github.com/turbot/steampipe/issues/3746))
@@ -39,7 +38,6 @@
 * Migrate from 'cloud.steampipe.io' to 'pipes.turbot.com'. ([#3724](https://github.com/turbot/steampipe/issues/3724))
 * Refactor Plugin manager:remove support for plugins which do not support multiple connections, simplify startup
 
-=======
 ## v0.20.12 [2023-09-14]
 _Whats new_
 * Updated help outputs for steampipe mod commands. ([#1817](https://github.com/turbot/steampipe/issues/1817))
@@ -48,7 +46,6 @@
 * Fixes issue where expired root and server SSL certificates were not getting rotated. ([#3596](https://github.com/turbot/steampipe/issues/3596))
 * Fixes issue where steampipe was returning an `index out of range` error when the `children` property of a `benchmark` contains an invalid name. ([#3563](https://github.com/turbot/steampipe/issues/3563))
 * Steampipe should not validate locally installed plugins when connecting to remote database. ([#3516](https://github.com/turbot/steampipe/issues/3516))
->>>>>>> 41faba91
 
 ## v0.20.11 [2023-08-28]
 _Bug fixes_
