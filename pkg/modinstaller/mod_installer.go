--- conflicted
+++ resolved
@@ -211,11 +211,6 @@
 	return i.installData.Lock.GetModList(i.workspaceMod.GetInstallCacheKey())
 }
 
-<<<<<<< HEAD
-func (i *ModInstaller) installMods(ctx context.Context, mods []*modconfig.ModVersionConstraint, parent *modconfig.Mod) error {
-	// clean up the temp location
-	defer os.RemoveAll(i.tmpPath)
-=======
 // commitShadow recursively copies over the contents of the shadow directory
 // to the mods directory, replacing conflicts as it goes
 // (uses `os.Create(dest)` under the hood - which truncates the target)
@@ -255,7 +250,6 @@
 		// force remove the shadow directory
 		os.RemoveAll(i.shadowDirPath)
 	}()
->>>>>>> 0bc35727
 
 	var errors []error
 	for _, requiredModVersion := range mods {
@@ -324,25 +318,14 @@
 	// to get here we have the dependency mod - either we installed it or it was already installed
 	// recursively install its dependencies
 	var errors []error
-<<<<<<< HEAD
-	// now update the parent to dependency mod and install its child dependencies
-	parent = dependencyMod
-	for _, dep := range dependencyMod.Require.Mods {
-		childDependencyMod, err := i.getCurrentlyInstalledVersionToUse(ctx, dep, parent, shouldUpdate)
-=======
 
 	for _, childDependency := range dependencyMod.Require.Mods {
 		childDependencyMod, err := i.getCurrentlyInstalledVersionToUse(childDependency, dependencyMod, shouldUpdate)
->>>>>>> 0bc35727
 		if err != nil {
 			errors = append(errors, err)
 			continue
 		}
-<<<<<<< HEAD
-		if err := i.installModDependencesRecursively(ctx, dep, childDependencyMod, parent, shouldUpdate); err != nil {
-=======
 		if err := i.installModDependencesRecursively(childDependency, childDependencyMod, dependencyMod, shouldUpdate); err != nil {
->>>>>>> 0bc35727
 			errors = append(errors, err)
 			continue
 		}
@@ -484,11 +467,7 @@
 	}
 
 	// now load the installed mod and return it
-<<<<<<< HEAD
-	modDef, err = i.loadModfile(ctx, tempDestPath, false)
-=======
 	modDef, err = i.loadModfile(destPath, false)
->>>>>>> 0bc35727
 	if err != nil {
 		return nil, err
 	}
@@ -527,26 +506,9 @@
 	return filepath.Join(i.modsPath, dependencyFullName)
 }
 
-<<<<<<< HEAD
-func (i *ModInstaller) loadDependencyMod(ctx context.Context, modVersion *versionmap.ResolvedVersionConstraint) (*modconfig.Mod, error) {
-	modPath := i.getDependencyDestPath(modconfig.BuildModDependencyPath(modVersion.Name, modVersion.Version))
-	modDef, err := i.loadModfile(ctx, modPath, false)
-	if err != nil {
-		return nil, err
-	}
-	if modDef == nil {
-		return nil, fmt.Errorf("failed to load mod from %s", modPath)
-	}
-	if err := i.setModDependencyConfig(modDef, modPath); err != nil {
-		return nil, err
-	}
-	return modDef, nil
-
-=======
 // build the path of the temp location to copy this depednency to
 func (i *ModInstaller) getDependencyShadowPath(dependencyFullName string) string {
 	return filepath.Join(i.shadowDirPath, dependencyFullName)
->>>>>>> 0bc35727
 }
 
 // set the mod dependency path
