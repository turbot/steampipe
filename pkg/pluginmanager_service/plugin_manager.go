package pluginmanager_service

import (
	"context"
	"crypto/md5"
	"fmt"
	"github.com/turbot/steampipe-plugin-sdk/v5/sperr"
	"log"
	"os"
	"os/exec"
	"strconv"
	"strings"
	"sync"
	"time"

	"github.com/hashicorp/go-hclog"
	"github.com/hashicorp/go-plugin"
	"github.com/sethvargo/go-retry"
	"github.com/spf13/viper"
	"github.com/turbot/go-kit/helpers"
	sdkgrpc "github.com/turbot/steampipe-plugin-sdk/v5/grpc"
	sdkproto "github.com/turbot/steampipe-plugin-sdk/v5/grpc/proto"
	sdkshared "github.com/turbot/steampipe-plugin-sdk/v5/grpc/shared"
	sdkplugin "github.com/turbot/steampipe-plugin-sdk/v5/plugin"
	"github.com/turbot/steampipe/pkg/connection"
	"github.com/turbot/steampipe/pkg/constants"
	"github.com/turbot/steampipe/pkg/db/db_local"
	"github.com/turbot/steampipe/pkg/error_helpers"
	"github.com/turbot/steampipe/pkg/filepaths"
	pb "github.com/turbot/steampipe/pkg/pluginmanager_service/grpc/proto"
	pluginshared "github.com/turbot/steampipe/pkg/pluginmanager_service/grpc/shared"
	"github.com/turbot/steampipe/pkg/steampipeconfig"
	"github.com/turbot/steampipe/pkg/utils"
)

type runningPlugin struct {
	pluginName  string
	client      *plugin.Client
	reattach    *pb.ReattachConfig
	initialized chan struct{}
	failed      chan struct{}
	error       error
}

// PluginManager is the implementation of grpc.PluginManager
type PluginManager struct {
	pb.UnimplementedPluginManagerServer

	// map of running plugins keyed by plugin name
	runningPluginMap map[string]*runningPlugin
	// map of connection configs, keyed by plugin name
	// this is populated at startup and updated when a connection config change is detected
	pluginConnectionConfigMap map[string][]*sdkproto.ConnectionConfig
	// map of connection configs, keyed by connection name
	// this is populated at startup and updated when a connection config change is detected
	connectionConfigMap connection.ConnectionConfigMap
	// map of max cache size, keyed by plugin name
	pluginCacheSizeMap map[string]int64

	// map lock
	mut sync.RWMutex

	// shutdown syncronozation
	// do not start any plugins while shutting down
	shutdownMut sync.Mutex
	// do not shutdown until all plugins have loaded
	startPluginWg sync.WaitGroup

	logger        hclog.Logger
	messageServer *PluginMessageServer
}

func NewPluginManager(connectionConfig map[string]*sdkproto.ConnectionConfig, logger hclog.Logger) (*PluginManager, error) {
	log.Printf("[INFO] NewPluginManager")
	pluginManager := &PluginManager{
		logger:              logger,
		runningPluginMap:    make(map[string]*runningPlugin),
		connectionConfigMap: connectionConfig,
	}
	messageServer, err := NewPluginMessageServer(pluginManager)
	if err != nil {
		return nil, err
	}
	pluginManager.messageServer = messageServer

	// populate plugin connection config map
	pluginManager.populatePluginConnectionConfigs()
	// determine cache size for each plugin
	pluginManager.setPluginCacheSizeMap()

	return pluginManager, nil
}

// plugin interface functions

func (m *PluginManager) Serve() {
	// create a plugin map, using ourselves as the implementation
	pluginMap := map[string]plugin.Plugin{
		pluginshared.PluginName: &pluginshared.PluginManagerPlugin{Impl: m},
	}
	plugin.Serve(&plugin.ServeConfig{
		HandshakeConfig: pluginshared.Handshake,
		Plugins:         pluginMap,
		//  enable gRPC serving for this plugin...
		GRPCServer: plugin.DefaultGRPCServer,
	})
}

func (m *PluginManager) Get(req *pb.GetRequest) (*pb.GetResponse, error) {
	log.Printf("[TRACE] PluginManager Get %p", req)
	defer log.Printf("[TRACE] PluginManager Get DONE %p", req)

	resp := &pb.GetResponse{
		ReattachMap: make(map[string]*pb.ReattachConfig),
		FailureMap:  make(map[string]string),
	}
	// TODO validate we have config for this plugin

	// build map of plugins to start, and also a lookup of required connecitons
	plugins, requestedConnectionsLookup, err := m.buildRequiredPluginMap(req)
	if err != nil {
		return resp, err
	}

	log.Printf("[TRACE] PluginManager Get, connections: '%s'\n", req.Connections)
	for pluginName, connectionConfigs := range plugins {
		// ensure plugin is running
		reattach, err := m.ensurePlugin(pluginName, connectionConfigs, req)
		if err != nil {
			log.Printf("[WARN] PluginManager Get failed for %s: %s (%p)", pluginName, err.Error(), resp)
			resp.FailureMap[pluginName] = sperr.WrapWithMessage(err, "failed to start '%s'", pluginName).Error()
		} else {
			log.Printf("[TRACE] PluginManager Get succeeded for %s, pid %d (%p)", pluginName, reattach.Pid, resp)

			// assign reattach for requested connections
			// (NOTE: connectionConfigs contains ALL connections for the plugin)
			for _, config := range connectionConfigs {
				// if this connection was requested, copy reattach into responses
				if _, connectionWasRequested := requestedConnectionsLookup[config.Connection]; connectionWasRequested {
					resp.ReattachMap[config.Connection] = reattach
				}
			}
		}
	}

	return resp, nil
}

<<<<<<< HEAD
func (m *PluginManager) buildRequiredPluginMap(req *pb.GetRequest) (map[string][]*sdkproto.ConnectionConfig, map[string]struct{}, error) {
	// build a map of plugins required
	var plugins = make(map[string][]*sdkproto.ConnectionConfig)
	// also make a map of target connections - used when assigning resuts to the response
	var requestedConnectionsLookup = make(map[string]struct{}, len(req.Connections))
	for _, connectionName := range req.Connections {
		// store connection in requested connection map
		requestedConnectionsLookup[connectionName] = struct{}{}

		connectionConfig, err := m.getConnectionConfig(connectionName)
		if err != nil {
			return nil, nil, err
		}
		pluginName := connectionConfig.Plugin
		// if we have not added this plugin, add it now
		if _, addedPlugin := plugins[pluginName]; !addedPlugin {
			// now get ALL connection configs for this plugin
			// (not just the requested connections)
			plugins[pluginName] = m.pluginConnectionConfigMap[pluginName]
		}
	}
	return plugins, requestedConnectionsLookup, nil
}

=======
// Refresh connections asyncronously
>>>>>>> 4d1ad49e
func (m *PluginManager) RefreshConnections(*pb.RefreshConnectionsRequest) (*pb.RefreshConnectionsResponse, error) {
	resp := &pb.RefreshConnectionsResponse{}
	go m.doRefresh()
	return resp, nil
}

func (m *PluginManager) doRefresh() {
	refreshResult := connection.RefreshConnections(context.Background())
	if refreshResult.Error != nil {
		// TODO send errors and warnings back to CLI from plugin manager - https://github.com/turbot/steampipe/issues/3603
		log.Printf("[WARN] RefreshConnections failed with error: %s", refreshResult.Error.Error())
	}
}

// OnConnectionConfigChanged is the callback function invoked by the connection watcher when the config changed
func (m *PluginManager) OnConnectionConfigChanged(configMap connection.ConnectionConfigMap) {
	m.mut.Lock()
	defer m.mut.Unlock()

	names := utils.SortedMapKeys(configMap)
	log.Printf("[TRACE] OnConnectionConfigChanged: %s", strings.Join(names, ","))

	err := m.handleConnectionConfigChanges(configMap)
	if err != nil {
		log.Printf("[WARN] handleConnectionConfigChanges returned error: %s", err.Error())
	}

}

func (m *PluginManager) Shutdown(*pb.ShutdownRequest) (resp *pb.ShutdownResponse, err error) {
	log.Printf("[INFO] PluginManager Shutdown")
	defer log.Printf("[INFO] PluginManager Shutdown complete")

	// lock shutdownMut before waiting for startPluginWg
	// this enables us to exit from ensurePlugin early if needed
	m.shutdownMut.Lock()
	log.Printf("[TRACE] locked shutdownMut, waiting for startPluginWg")
	m.startPluginWg.Wait()
	log.Printf("[TRACE] waited for startPluginWg, locking mut")
	m.mut.Lock()
	defer func() {
		m.mut.Unlock()
		if r := recover(); r != nil {
			err = helpers.ToError(r)
		}
	}()

	// kill all plugins in pluginMultiConnectionMap
	for _, p := range m.runningPluginMap {
		log.Printf("[INFO] Kill plugin %s (%p)", p.pluginName, p.client)
		m.killPlugin(p)
	}

	return &pb.ShutdownResponse{}, nil
}

func (m *PluginManager) killPlugin(p *runningPlugin) {
	if p.client == nil {
		log.Printf("[WARN] plugin %s has no client - cannot kill client", p.pluginName)
		// shouldn't happen but has been observed in error situations
		return
	}
	log.Printf("[INFO] PluginManager killing plugin %s (%v)", p.pluginName, p.reattach.Pid)
	p.client.Kill()
}

func (m *PluginManager) handleConnectionConfigChanges(newConfigMap map[string]*sdkproto.ConnectionConfig) error {
	// now determine whether there are any new or deleted connections
	addedConnections, deletedConnections, changedConnections := m.connectionConfigMap.Diff(newConfigMap)

	requestMap := make(map[string]*sdkproto.UpdateConnectionConfigsRequest)

	// for deleted connections, remove from plugins and pluginConnectionConfigs
	m.handleDeletedConnections(deletedConnections, requestMap)

	// for new connections, add to plugins and pluginConnectionConfigs
	m.handleAddedConnections(addedConnections, requestMap)
	// for updated connections just add to request map
	m.handleUpdatedConnections(changedConnections, requestMap)
	// update connectionConfigMap
	m.connectionConfigMap = newConfigMap

	// rebuild pluginConnectionConfigMap
	m.populatePluginConnectionConfigs()

	// now send UpdateConnectionConfigs for all update plugins
	return m.sendUpdateConnectionConfigs(requestMap)
}

func (m *PluginManager) sendUpdateConnectionConfigs(requestMap map[string]*sdkproto.UpdateConnectionConfigsRequest) error {
	var errors []error
	for plugin, req := range requestMap {
		runningPlugin, pluginAlreadyRunning := m.runningPluginMap[plugin]

		// if the plugin is not running (or is not multi connection, so is not in this map), return
		if !pluginAlreadyRunning {
			continue
		}

		pluginClient, err := sdkgrpc.NewPluginClient(runningPlugin.client, plugin)
		if err != nil {
			errors = append(errors, err)
			continue
		}

		err = pluginClient.UpdateConnectionConfigs(req)
		if err != nil {
			errors = append(errors, err)
		}
	}
	return error_helpers.CombineErrors(errors...)
}

// this mutates requestMap
func (m *PluginManager) handleAddedConnections(addedConnections map[string][]*sdkproto.ConnectionConfig, requestMap map[string]*sdkproto.UpdateConnectionConfigsRequest) {
	// for new connections, add to plugins , pluginConnectionConfigs and connectionConfig
	// (but only if the plugin is already started - if not we do nothing here - refreshConnections will start the plugin)
	for p, connections := range addedConnections {
		// find the existing running plugin for this plugin
		// if this plugins is NOT running (or is not multi connection), skip here - we will start it when running refreshConnections
		runningPlugin, pluginAlreadyRunning := m.runningPluginMap[p]
		if !pluginAlreadyRunning {
			log.Printf("[TRACE] handleAddedConnections - plugin '%s' has been added to connection config and is not running - doing nothing here as it will be started by refreshConnections", p)
			continue
		}

		// get or create req for this plugin
		req, ok := requestMap[p]
		if !ok {
			req = &sdkproto.UpdateConnectionConfigsRequest{}
		}

		for _, connection := range connections {
			// add this connection to the running plugin
			runningPlugin.reattach.AddConnection(connection.Connection)

			// add to updateConnectionConfigsRequest
			req.Added = append(req.Added, connection)
		}
		// write back to map
		requestMap[p] = req
	}
}

// this mutates requestMap
func (m *PluginManager) handleDeletedConnections(deletedConnections map[string][]*sdkproto.ConnectionConfig, requestMap map[string]*sdkproto.UpdateConnectionConfigsRequest) {
	for p, connections := range deletedConnections {
		runningPlugin, pluginAlreadyRunning := m.runningPluginMap[p]
		if !pluginAlreadyRunning {
			continue
		}

		// get or create req for this plugin
		req, ok := requestMap[p]
		if !ok {
			req = &sdkproto.UpdateConnectionConfigsRequest{}
		}

		for _, connection := range connections {
			// remove this connection from the running plugin
			runningPlugin.reattach.RemoveConnection(connection.Connection)

			// add to updateConnectionConfigsRequest
			req.Deleted = append(req.Deleted, connection)
		}
		// write back to map
		requestMap[p] = req
	}
}

// this mutates requestMap
func (m *PluginManager) handleUpdatedConnections(updatedConnections map[string][]*sdkproto.ConnectionConfig, requestMap map[string]*sdkproto.UpdateConnectionConfigsRequest) {
	// for new connections, add to plugins , pluginConnectionConfigs and connectionConfig
	// (but only if the plugin is already started - if not we do nothing here - refreshConnections will start the plugin)
	for p, connections := range updatedConnections {
		// get or create req for this plugin
		req, ok := requestMap[p]
		if !ok {
			req = &sdkproto.UpdateConnectionConfigsRequest{}
		}

		// add to updateConnectionConfigsRequest
		req.Changed = append(req.Changed, connections...)
		// write back to map
		requestMap[p] = req
	}
}

func (m *PluginManager) getConnectionConfig(connectionName string) (*sdkproto.ConnectionConfig, error) {
	connectionConfig, ok := m.connectionConfigMap[connectionName]
	if !ok {
		return nil, fmt.Errorf("connection '%s' does not exist in connection config", connectionName)
	}
	return connectionConfig, nil
}

func (m *PluginManager) ensurePlugin(pluginName string, connectionConfigs []*sdkproto.ConnectionConfig, req *pb.GetRequest) (reattach *pb.ReattachConfig, err error) {
	/* call startPluginIfNeeded within a retry block
	 we will retry if:
	 - we enter the plugin startup flow, but discover another process has beaten us to it an is starting the plugin already
	 - plugin initialization fails
	- there was a runningPlugin entry in our map but the pid did not exist
	  (i.e we thought the plugin was running, but it was not)
	*/

	backoff := retry.WithMaxRetries(5, retry.NewConstant(10*time.Millisecond))

	// ensure we do not shutdown until this has finished
	m.startPluginWg.Add(1)
	defer func() {
		m.startPluginWg.Done()
		if r := recover(); r != nil {
			err = helpers.ToError(r)
		}
	}()

	// do not install a plugin while shutting down
	if m.shuttingDown() {
		return nil, fmt.Errorf("plugin manager is shutting down")
	}

	log.Printf("[TRACE] PluginManager ensurePlugin %s (%p)", pluginName, req)

	err = retry.Do(context.Background(), backoff, func(ctx context.Context) error {
		reattach, err = m.startPluginIfNeeded(pluginName, connectionConfigs, req)
		return err
	})

	return
}

func (m *PluginManager) startPluginIfNeeded(pluginName string, connectionConfigs []*sdkproto.ConnectionConfig, req *pb.GetRequest) (*pb.ReattachConfig, error) {
	// is this plugin already running
	// lock access to plugin map
	m.mut.RLock()
	startingPlugin, ok := m.runningPluginMap[pluginName]
	m.mut.RUnlock()

	if ok {
		log.Printf("[TRACE] startPluginIfNeeded got running plugin (%p)", req)

		// wait for plugin to process connection config, and verify it is running
		err := m.waitForPluginLoad(startingPlugin, req)
		if err == nil {
			// so plugin has loaded - we are done
			log.Printf("[TRACE] waitForPluginLoad succeeded %s (%p)", pluginName, req)
			return startingPlugin.reattach, nil
		}
		log.Printf("[TRACE] waitForPluginLoad failed %s (%p)", err.Error(), req)

		// just return the error
		return nil, err
	}

	// so the plugin is NOT loaded or loading
	// fall through to plugin startup
	log.Printf("[INFO] plugin %s NOT started or starting - start now (%p)", pluginName, req)

	return m.startPlugin(pluginName, connectionConfigs, req)
}

func (m *PluginManager) startPlugin(pluginName string, connectionConfigs []*sdkproto.ConnectionConfig, req *pb.GetRequest) (_ *pb.ReattachConfig, err error) {
	log.Printf("[INFO] startPlugin %s (%p)", pluginName, req)

	// add a new running plugin to pluginMultiConnectionMap
	// (if someone beat us to it and added a starting plugin before we get the write lock,
	// this will return a retryable error)
	startingPlugin, err := m.addRunningPlugin(pluginName)
	if err != nil {
		log.Printf("[INFO] addRunningPlugin returned error %s (%p)", err.Error(), req)
		return nil, err
	}

	log.Printf("[INFO] added running plugin (%p)", req)

	// ensure we clean up the starting plugin in case of error
	defer func() {
		if err != nil {
			m.mut.Lock()
			// delete from map
			delete(m.runningPluginMap, pluginName)
			// set error on running plugin
			startingPlugin.error = err

			// close failed chan to signal to anyone waiting for the plugin to startup that it failed
			close(startingPlugin.failed)

			log.Printf("[INFO] startPluginProcess failed: %s (%p)", err.Error(), req)
			// kill the client
			if startingPlugin.client != nil {
				log.Printf("[INFO] failed pid: %d (%p)", startingPlugin.client.ReattachConfig().Pid, req)
				startingPlugin.client.Kill()
			}

			m.mut.Unlock()
		}
	}()

	// OK so now proceed with plugin startup

	log.Printf("[INFO] start plugin (%p)", req)
	// now start the process
	client, err := m.startPluginProcess(pluginName, connectionConfigs)
	if err != nil {
		// do not retry - no reason to think this will fix itself
		return nil, err
	}

	startingPlugin.client = client

	// set the connection configs and build a ReattachConfig
	reattach, err := m.initializePlugin(connectionConfigs, client, req)
	if err != nil {
		log.Printf("[WARN] initializePlugin failed: %s (%p)", err.Error(), req)
		return nil, err
	}
	startingPlugin.reattach = reattach

	// close initialized chan to advertise that this plugin is ready
	close(startingPlugin.initialized)

	log.Printf("[INFO] PluginManager ensurePlugin complete, returning reattach config with PID: %d (%p)", reattach.Pid, req)

	// and return
	return reattach, nil
}

func (m *PluginManager) addRunningPlugin(pluginName string) (*runningPlugin, error) {
	// add a new running plugin to pluginMultiConnectionMap
	// this is a placeholder so no other thread tries to create start this plugin

	// acquire write lock
	m.mut.Lock()
	defer m.mut.Unlock()
	log.Printf("[TRACE] add running plugin for %s (if someone didn't beat us to it)", pluginName)

	// check someone else has beaten us to it (there is a race condition to starting a plugin)
	if _, ok := m.runningPluginMap[pluginName]; ok {
		log.Printf("[TRACE] re checked map and found a starting plugin - return retryable error so we wait for this plugin")
		// if so, just retry, which will wait for the loading plugin
		return nil, retry.RetryableError(fmt.Errorf("another client has already started the plugin"))
	}

	// create the running plugin
	startingPlugin := &runningPlugin{
		pluginName:  pluginName,
		initialized: make(chan struct{}),
		failed:      make(chan struct{}),
	}
	// write back
	m.runningPluginMap[pluginName] = startingPlugin
	log.Printf("[INFO] written running plugin to map")

	return startingPlugin, nil
}

func (m *PluginManager) startPluginProcess(pluginName string, connectionConfigs []*sdkproto.ConnectionConfig) (*plugin.Client, error) {
	log.Printf("[INFO] ************ start plugin %s ********************\n", pluginName)

	exemplarConnectionConfig := connectionConfigs[0]
	pluginPath, err := filepaths.GetPluginPath(pluginName, exemplarConnectionConfig.PluginShortName)
	if err != nil {
		return nil, err
	}
	log.Printf("[INFO] ************ plugin path %s ********************\n", pluginPath)

	// create the plugin map
	pluginMap := map[string]plugin.Plugin{
		pluginName: &sdkshared.WrapperPlugin{},
	}

	utils.LogTime("getting plugin exec hash")
	pluginChecksum, err := helpers.FileMD5Hash(pluginPath)
	if err != nil {
		return nil, err
	}
	utils.LogTime("got plugin exec hash")
	cmd := exec.Command(pluginPath)
	client := plugin.NewClient(&plugin.ClientConfig{
		HandshakeConfig:  sdkshared.Handshake,
		Plugins:          pluginMap,
		Cmd:              cmd,
		AllowedProtocols: []plugin.Protocol{plugin.ProtocolGRPC},
		SecureConfig: &plugin.SecureConfig{
			Checksum: pluginChecksum,
			Hash:     md5.New(),
		},
		// pass our logger to the plugin client to ensure plugin logs end up in logfile
		Logger: m.logger,
	})

	if _, err := client.Start(); err != nil {
		err := m.handleStartFailure(err)
		return nil, err
	}

	return client, nil

}

// set the connection configs and build a ReattachConfig
func (m *PluginManager) initializePlugin(connectionConfigs []*sdkproto.ConnectionConfig, client *plugin.Client, req *pb.GetRequest) (_ *pb.ReattachConfig, err error) {

	// extract connection names
	connectionNames := make([]string, len(connectionConfigs))
	for i, c := range connectionConfigs {
		connectionNames[i] = c.Connection
	}
	exemplarConnectionConfig := connectionConfigs[0]
	pluginName := exemplarConnectionConfig.Plugin

	log.Printf("[INFO] initializePlugin %s pid %d (%p)", pluginName, client.ReattachConfig().Pid, req)

	// get the supported operations
	pluginClient, err := sdkgrpc.NewPluginClient(client, pluginName)
	if err != nil {
		return nil, err
	}

	// fetch the supported operations
	supportedOperations, _ := pluginClient.GetSupportedOperations()
	// ignore errors  - just create an empty support structure if needed
	if supportedOperations == nil {
		supportedOperations = &sdkproto.GetSupportedOperationsResponse{}
	}
	// if this plugin does not support multiple connections, we no longer support it
	if !supportedOperations.MultipleConnections {
		// TODO SEND NOTIFICATION TO CLI
		return nil, fmt.Errorf("plugins which do not supprt multiple connections (using SDK version < v4) are no longer supported. Upgrade plugin '%s", pluginName)
	}

	// provide opportunity to avoid setting connection configs if we are shutting down
	if m.shuttingDown() {
		log.Printf("[INFO] aborting plugin %s initialization - plugin manager is shutting down", pluginName)
		return nil, fmt.Errorf("plugin manager is shutting down")
	}

	// send the connection config for all connections for this plugin
	// this returns a list of all connections provided by this plugin
	err = m.setAllConnectionConfigs(connectionConfigs, pluginClient, supportedOperations)
	if err != nil {
		log.Printf("[WARN] failed to set connection config for %s: %s", pluginName, err.Error())
		return nil, err
	}

	// if this plugin supports setting cache options, do so
	if supportedOperations.SetCacheOptions {
		err = m.setCacheOptions(pluginClient)
		if err != nil {
			log.Printf("[WARN] failed to set cache options for %s: %s", pluginName, err.Error())
			return nil, err
		}
	}

	reattach := pb.NewReattachConfig(pluginName, client.ReattachConfig(), pb.SupportedOperationsFromSdk(supportedOperations), connectionNames)

	// if this plugin has a dynamic schema, add connections to message server
	err = m.notifyNewDynamicSchemas(pluginClient, exemplarConnectionConfig, connectionNames)
	if err != nil {
		return nil, err
	}

	log.Printf("[INFO] initializePlugin complete pid %d", client.ReattachConfig().Pid)
	return reattach, nil
}

// return whether the plugin manager is shutting down
func (m *PluginManager) shuttingDown() bool {
	m.mut.Lock()
	defer m.mut.Unlock()

	if !m.shutdownMut.TryLock() {
		return true
	}
	m.shutdownMut.Unlock()
	return false
}

// populate map of connection configs for each plugin
func (m *PluginManager) populatePluginConnectionConfigs() {
	m.pluginConnectionConfigMap = make(map[string][]*sdkproto.ConnectionConfig)
	for _, config := range m.connectionConfigMap {
		m.pluginConnectionConfigMap[config.Plugin] = append(m.pluginConnectionConfigMap[config.Plugin], config)
	}
}

// populate map of connection configs for each plugin
func (m *PluginManager) setPluginCacheSizeMap() {
	m.pluginCacheSizeMap = make(map[string]int64, len(m.pluginConnectionConfigMap))

	// read the env var setting cache size
	maxCacheSizeMb, _ := strconv.Atoi(os.Getenv(constants.EnvCacheMaxSize))

	// get total connection count for this plugin (excluding aggregators)
	numConnections := m.nonAggregatorConnectionCount()

	log.Printf("[TRACE] PluginManager setPluginCacheSizeMap: %d %s.", numConnections, utils.Pluralize("connection", numConnections))
	log.Printf("[TRACE] Total cache size %dMb", maxCacheSizeMb)

	for plugin, connections := range m.pluginConnectionConfigMap {
		var size int64 = 0
		// if no max size is set, just set all plugins to zero (unlimited)
		if maxCacheSizeMb > 0 {
			// get connection count for this plugin (excluding aggregators)
			numPluginConnections := nonAggregatorConnectionCount(connections)
			size = int64(float64(numPluginConnections) / float64(numConnections) * float64(maxCacheSizeMb))
			// make this at least 1 Mb (as zero means unlimited)
			if size == 0 {
				size = 1
			}
			log.Printf("[INFO] Plugin '%s', %d %s, max cache size %dMb", plugin, numPluginConnections, utils.Pluralize("connection", numPluginConnections), size)
		}

		m.pluginCacheSizeMap[plugin] = size
	}
}

func (m *PluginManager) notifyNewDynamicSchemas(pluginClient *sdkgrpc.PluginClient, exemplarConnectionConfig *sdkproto.ConnectionConfig, connectionNames []string) error {
	// fetch the schema for the first connection so we know if it is dynamic
	schema, err := pluginClient.GetSchema(exemplarConnectionConfig.Connection)
	if err != nil {
		log.Printf("[WARN] failed to set fetch schema for %s: %s", exemplarConnectionConfig, err.Error())
		return err
	}
	if schema.Mode == sdkplugin.SchemaModeDynamic {
		_ = m.messageServer.AddConnection(pluginClient, exemplarConnectionConfig.Plugin, connectionNames...)
	}
	return nil
}

func (m *PluginManager) waitForPluginLoad(p *runningPlugin, req *pb.GetRequest) error {
	log.Printf("[TRACE] waitForPluginLoad (%p)", req)
	// TODO make this configurable
	pluginStartTimeoutSecs := 30

	// wait for the plugin to be initialized
	select {
	case <-time.After(time.Duration(pluginStartTimeoutSecs) * time.Second):
		log.Printf("[WARN] timed out waiting for %s to startup after %d seconds (%p)", p.pluginName, pluginStartTimeoutSecs, req)
		// do not retry
		return fmt.Errorf("timed out waiting for %s to startup after %d seconds (%p)", p.pluginName, pluginStartTimeoutSecs, req)
	case <-p.initialized:
		log.Printf("[TRACE] plugin initialized: pid %d (%p)", p.reattach.Pid, req)
	case <-p.failed:
		log.Printf("[TRACE] plugin pid %d failed %s (%p)", p.reattach.Pid, p.error.Error(), req)
		// get error from running plugin
		return p.error
	}

	// now double-check the plugins process IS running
	if !p.client.Exited() {
		// so the plugin is good
		log.Printf("[INFO] waitForPluginLoad: %s is now loaded and ready (%p)", p.pluginName, req)
		return nil
	}

	// so even though our data structure indicates the plugin is running, the client says the underlying pid has exited
	// - it must have terminated for some reason
	log.Printf("[INFO] waitForPluginLoad: pid %d exists in runningPluginMap but pid has exited (%p)", p.reattach.Pid, req)

	// remove this plugin from the map
	// NOTE: multiple thread may be trying to remove the failed plugin from the map
	// - and then someone will add a new running plugin when the startup is retried
	// So we must check the pid before deleting
	m.mut.Lock()
	if r, ok := m.runningPluginMap[p.pluginName]; ok {
		// is the running plugin we read from the map the same as our running plugin?
		// if not, it must already have been removed by another thread - do nothing
		if r == p {
			log.Printf("[INFO] delete plugin %s from runningPluginMap (%p)", p.pluginName, req)
			delete(m.runningPluginMap, p.pluginName)
		}
	}
	m.mut.Unlock()

	// so the pid does not exist
	err := fmt.Errorf("PluginManager found pid %d for plugin '%s' in plugin map but plugin process does not exist (%p)", p.reattach.Pid, p.pluginName, req)
	// we need to start the plugin again - make the error retryable
	return retry.RetryableError(err)
}

// set connection config for multiple connection
// NOTE: we DO NOT set connection config for aggregator connections
func (m *PluginManager) setAllConnectionConfigs(connectionConfigs []*sdkproto.ConnectionConfig, pluginClient *sdkgrpc.PluginClient, supportedOperations *sdkproto.GetSupportedOperationsResponse) error {
	// TODO does this fail all connections if one fails
	exemplarConnectionConfig := connectionConfigs[0]
	pluginName := exemplarConnectionConfig.Plugin

	req := &sdkproto.SetAllConnectionConfigsRequest{
		Configs: connectionConfigs,
		// NOTE: set MaxCacheSizeMb to -1so that query cache is not created until we call SetCacheOptions (if supported)
		MaxCacheSizeMb: -1,
	}
	// if plugin _does not_ support setting the cache options separately, pass the max size now
	// (if it does support SetCacheOptions, it will be called after we return)
	if !supportedOperations.SetCacheOptions {
		req.MaxCacheSizeMb = m.pluginCacheSizeMap[pluginName]
	}

	_, err := pluginClient.SetAllConnectionConfigs(req)
	return err
}

func (m *PluginManager) setCacheOptions(pluginClient *sdkgrpc.PluginClient) error {
	req := &sdkproto.SetCacheOptionsRequest{
		Enabled:   viper.GetBool(constants.ArgServiceCacheEnabled),
		Ttl:       viper.GetInt64(constants.ArgCacheMaxTtl),
		MaxSizeMb: viper.GetInt64(constants.ArgMaxCacheSizeMb),
	}
	_, err := pluginClient.SetCacheOptions(req)
	return err
}

// update the schema for the specified connection
// called from the message server after receiving a PluginMessageType_SCHEMA_UPDATED message from plugin
func (m *PluginManager) updateConnectionSchema(ctx context.Context, connectionName string) {
	log.Printf("[TRACE] updateConnectionSchema connection %s", connectionName)

	refreshResult := connection.RefreshConnections(ctx, connectionName)
	if refreshResult.Error != nil {
		log.Printf("[TRACE] error refreshing connections: %s", refreshResult.Error)
		return
	}

	// also send a postgres notification
	notification := steampipeconfig.NewSchemaUpdateNotification(steampipeconfig.PgNotificationSchemaUpdate)

	conn, err := db_local.CreateLocalDbConnection(ctx, &db_local.CreateDbOptions{Username: constants.DatabaseSuperUser})
	if err != nil {
		log.Printf("[WARN] failed to send schema update notification: %s", err)
	}

	err = db_local.SendPostgresNotification(ctx, conn, notification)
	if err != nil {
		log.Printf("[WARN] failed to send schema update notification: %s", err)
	}
}

func (m *PluginManager) nonAggregatorConnectionCount() int {
	res := 0
	for _, connections := range m.pluginConnectionConfigMap {
		res += nonAggregatorConnectionCount(connections)
	}
	return res
}

func (m *PluginManager) handleStartFailure(err error) error {
	// extract the plugin message
	_, pluginMessage, found := strings.Cut(err.Error(), sdkplugin.UnrecognizedRemotePluginMessage)
	if !found {
		return err
	}
	pluginMessage, _, found = strings.Cut(pluginMessage, sdkplugin.UnrecognizedRemotePluginMessageSuffix)
	if !found {
		return err
	}

	// if this was a panic during startup, reraise an error with the panic string
	if strings.Contains(pluginMessage, sdkplugin.StartupPanicMessage) {
		return fmt.Errorf(pluginMessage)
	}
	return err
}

func nonAggregatorConnectionCount(connections []*sdkproto.ConnectionConfig) int {
	res := 0
	for _, c := range connections {
		if len(c.ChildConnections) == 0 {
			res++
		}
	}
	return res

}<|MERGE_RESOLUTION|>--- conflicted
+++ resolved
@@ -146,7 +146,6 @@
 	return resp, nil
 }
 
-<<<<<<< HEAD
 func (m *PluginManager) buildRequiredPluginMap(req *pb.GetRequest) (map[string][]*sdkproto.ConnectionConfig, map[string]struct{}, error) {
 	// build a map of plugins required
 	var plugins = make(map[string][]*sdkproto.ConnectionConfig)
@@ -171,9 +170,7 @@
 	return plugins, requestedConnectionsLookup, nil
 }
 
-=======
 // Refresh connections asyncronously
->>>>>>> 4d1ad49e
 func (m *PluginManager) RefreshConnections(*pb.RefreshConnectionsRequest) (*pb.RefreshConnectionsResponse, error) {
 	resp := &pb.RefreshConnectionsResponse{}
 	go m.doRefresh()
