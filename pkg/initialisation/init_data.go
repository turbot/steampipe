--- conflicted
+++ resolved
@@ -78,12 +78,8 @@
 	if viper.GetBool(constants.ArgModInstall) {
 		statushooks.SetStatus(ctx, "Installing workspace dependencies")
 		opts := &modinstaller.InstallOpts{WorkspacePath: viper.GetString(constants.ArgModLocation)}
-<<<<<<< HEAD
 		_, err := modinstaller.InstallWorkspaceDependencies(ctx, opts)
 		if err != nil {
-=======
-		if _, err := modinstaller.InstallWorkspaceDependencies(opts); err != nil {
->>>>>>> 7a79e93c
 			i.Result.Error = err
 			return
 		}
