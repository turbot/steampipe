--- conflicted
+++ resolved
@@ -83,18 +83,6 @@
 	}
 }
 
-<<<<<<< HEAD
-=======
-// ModResourcesForQueries creates a ResourceMaps object containing just the specified queries
-func ModResourcesForQueries(queryProviders []QueryProvider, mod *Mod) *ResourceMaps {
-	res := NewModResources(mod)
-	for _, p := range queryProviders {
-		res.addControlOrQuery(p)
-	}
-	return res
-}
-
->>>>>>> dd08d9d8
 // QueryProviders returns a slice of all QueryProviders
 func (m *ResourceMaps) QueryProviders() []QueryProvider {
 	res := make([]QueryProvider, m.queryProviderCount())
